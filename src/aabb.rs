//! Axis Aligned Bounding Boxes.

use nalgebra::{Point3, Vector3};
use std::f32;
use std::ops::Index;

/// Index of the X axis. Used access `Vector3`/`Point3` structs via index.
const X_AXIS: usize = 0;

/// Index of the Y axis. Used access `Vector3`/`Point3` structs via index.
const Y_AXIS: usize = 1;

/// Index of the Z axis. Used access `Vector3`/`Point3` structs via index.
const Z_AXIS: usize = 2;

/// AABB struct.
#[derive(Debug, Copy, Clone)]
pub struct AABB {
    // Minimum coordinates
    pub min: Point3<f32>,

    // Maximum coordinates
    pub max: Point3<f32>,
}

/// A trait implemented by things which can be bounded by an [`AABB`].
///
/// [`AABB`]: struct.AABB.html
///
pub trait Bounded {
    /// Returns the geometric bounds of this object in the form of an [`AABB`].
    ///
    /// # Examples
    /// ```
    /// use bvh::aabb::{AABB, Bounded};
    /// use bvh::nalgebra::Point3;
    ///
    /// struct Something;
    ///
    /// impl Bounded for Something {
    ///     fn aabb(&self) -> AABB {
    ///         let point1 = Point3::new(0.0,0.0,0.0);
    ///         let point2 = Point3::new(1.0,1.0,1.0);
    ///         AABB::with_bounds(point1, point2)
    ///     }
    /// }
    ///
    /// let something = Something;
    /// let aabb = something.aabb();
    ///
    /// assert!(aabb.contains(&Point3::new(0.0,0.0,0.0)));
    /// assert!(aabb.contains(&Point3::new(1.0,1.0,1.0)));
    /// ```
    ///
    /// [`AABB`]: struct.AABB.html
    ///
    fn aabb(&self) -> AABB;
}

impl AABB {
    /// Creates a new [`AABB`] with the given bounds.
    ///
    /// # Examples
    /// ```
    /// use bvh::aabb::AABB;
    /// use bvh::nalgebra::Point3;
    ///
    /// let aabb = AABB::with_bounds(Point3::new(-1.0,-1.0,-1.0), Point3::new(1.0,1.0,1.0));
    /// assert_eq!(aabb.min.x, -1.0);
    /// assert_eq!(aabb.max.z, 1.0);
    /// ```
    ///
    /// [`AABB`]: struct.AABB.html
    ///
    pub fn with_bounds(min: Point3<f32>, max: Point3<f32>) -> AABB {
        AABB {
            min: min,
            max: max,
        }
    }

    /// Creates a new empty [`AABB`].
    ///
    /// # Examples
    /// ```
    /// # extern crate bvh;
    /// # extern crate rand;
    /// use bvh::aabb::AABB;
    ///
    /// # fn main() {
    /// let aabb = AABB::empty();
    /// let min = &aabb.min;
    /// let max = &aabb.max;
    ///
    /// // For any point
    /// let x = rand::random();
    /// let y = rand::random();
    /// let z = rand::random();
    ///
    /// // An empty AABB should not contain it
    /// assert!(x < min.x && y < min.y && z < min.z);
    /// assert!(max.x < x && max.y < y && max.z < z);
    /// # }
    /// ```
    ///
    /// [`AABB`]: struct.AABB.html
    ///
    pub fn empty() -> AABB {
        AABB {
            min: Point3::new(f32::INFINITY, f32::INFINITY, f32::INFINITY),
            max: Point3::new(f32::NEG_INFINITY, f32::NEG_INFINITY, f32::NEG_INFINITY),
        }
    }

    /// Returns true if the [`Point3`] is inside the [`AABB`].
    ///
    /// # Examples
    /// ```
    /// use bvh::aabb::AABB;
    /// use bvh::nalgebra::Point3;
    ///
    /// let aabb = AABB::with_bounds(Point3::new(-1.0,-1.0,-1.0), Point3::new(1.0,1.0,1.0));
    /// let point_inside = Point3::new(0.125,-0.25,0.5);
    /// let point_outside = Point3::new(1.0,-2.0,4.0);
    ///
    /// assert!(aabb.contains(&point_inside));
    /// assert!(!aabb.contains(&point_outside));
    /// ```
    ///
    /// [`AABB`]: struct.AABB.html
    /// [`Point3`]: http://nalgebra.org/doc/nalgebra/struct.Point3.html
    ///
    pub fn contains(&self, p: &Point3<f32>) -> bool {
        p.x >= self.min.x && p.x <= self.max.x && p.y >= self.min.y && p.y <= self.max.y &&
        p.z >= self.min.z && p.z <= self.max.z
    }

    /// Returns true if the [`Point3`] is approximately inside the [`AABB`]
    /// with respect to some `epsilon`.
    ///
    /// # Examples
    /// ```
    /// use bvh::aabb::AABB;
    /// use bvh::nalgebra::Point3;
    ///
    /// let aabb = AABB::with_bounds(Point3::new(-1.0,-1.0,-1.0), Point3::new(1.0,1.0,1.0));
    /// let point_barely_inside = Point3::new(1.0000001,-1.0000001,1.000000001);
    /// let point_outside = Point3::new(1.0,-2.0,4.0);
    /// const EPSILON: f32 = 0.000001;
    ///
    /// assert!(aabb.approx_contains_eps(&point_barely_inside, EPSILON));
    /// assert!(!aabb.approx_contains_eps(&point_outside, EPSILON));
    /// ```
    ///
    /// [`AABB`]: struct.AABB.html
    /// [`Point3`]: http://nalgebra.org/doc/nalgebra/struct.Point3.html
    ///
    pub fn approx_contains_eps(&self, p: &Point3<f32>, epsilon: f32) -> bool {
        (p.x - self.min.x) > -epsilon && (p.x - self.max.x) < epsilon &&
        (p.y - self.min.y) > -epsilon && (p.y - self.max.y) < epsilon &&
        (p.z - self.min.z) > -epsilon && (p.z - self.max.z) < epsilon
    }

    /// Returns a new minimal [`AABB`] which contains both this [`AABB`] and `other`.
    ///
    /// # Examples
    /// ```
    /// use bvh::aabb::AABB;
    /// use bvh::nalgebra::Point3;
    ///
    /// let aabb1 = AABB::with_bounds(Point3::new(-101.0,0.0,0.0), Point3::new(-100.0,1.0,1.0));
    /// let aabb2 = AABB::with_bounds(Point3::new(100.0,0.0,0.0), Point3::new(101.0,1.0,1.0));
    /// let union = aabb1.union(&aabb2);
    ///
    /// let point_inside_aabb1 = Point3::new(-100.5,0.5,0.5);
    /// let point_inside_aabb2 = Point3::new(100.5,0.5,0.5);
    /// let point_inside_union = Point3::new(0.0,0.5,0.5);
    ///
    /// # assert!(aabb1.contains(&point_inside_aabb1));
    /// # assert!(!aabb1.contains(&point_inside_aabb2));
    /// # assert!(!aabb1.contains(&point_inside_union));
    /// #
    /// # assert!(!aabb2.contains(&point_inside_aabb1));
    /// # assert!(aabb2.contains(&point_inside_aabb2));
    /// # assert!(!aabb2.contains(&point_inside_union));
    ///
    /// assert!(union.contains(&point_inside_aabb1));
    /// assert!(union.contains(&point_inside_aabb2));
    /// assert!(union.contains(&point_inside_union));
    /// ```
    ///
    /// [`AABB`]: struct.AABB.html
    ///
    pub fn union(&self, other: &AABB) -> AABB {
        AABB::with_bounds(Point3::new(self.min.x.min(other.min.x),
                                      self.min.y.min(other.min.y),
                                      self.min.z.min(other.min.z)),
                          Point3::new(self.max.x.max(other.max.x),
                                      self.max.y.max(other.max.y),
                                      self.max.z.max(other.max.z)))
    }

    /// Returns a new minimal [`AABB`] which contains both this [`AABB`] and the [`Point3`] `other`.
    ///
    /// # Examples
    /// ```
    /// use bvh::aabb::AABB;
    /// use bvh::nalgebra::Point3;
    ///
    /// let point1 = Point3::new(0.0,0.0,0.0);
    /// let point2 = Point3::new(1.0,1.0,1.0);
    /// let point3 = Point3::new(2.0,2.0,2.0);
    ///
    /// let aabb = AABB::empty();
    /// assert!(!aabb.contains(&point1));
    ///
    /// let aabb1 = aabb.grow(&point1);
    /// assert!(aabb1.contains(&point1));
    ///
    /// let aabb2 = aabb.grow(&point2);
    /// assert!(aabb2.contains(&point2));
    /// assert!(!aabb2.contains(&point3));
    /// ```
    ///
    /// [`AABB`]: struct.AABB.html
    /// [`Point3`]: http://nalgebra.org/doc/nalgebra/struct.Point3.html
    ///
    pub fn grow(&self, other: &Point3<f32>) -> AABB {
        AABB::with_bounds(Point3::new(self.min.x.min(other.x),
                                      self.min.y.min(other.y),
                                      self.min.z.min(other.z)),
                          Point3::new(self.max.x.max(other.x),
                                      self.max.y.max(other.y),
                                      self.max.z.max(other.z)))
    }

    /// Returns a new minimal [`AABB`] which contains both this [`AABB`] and the [`Bounded`] `other`.
    ///
    /// # Examples
    /// ```
    /// use bvh::aabb::{AABB, Bounded};
    /// use bvh::nalgebra::Point3;
    ///
    /// struct Something;
    ///
    /// impl Bounded for Something {
    ///     fn aabb(&self) -> AABB {
    ///         let point1 = Point3::new(0.0,0.0,0.0);
    ///         let point2 = Point3::new(1.0,1.0,1.0);
    ///         AABB::with_bounds(point1, point2)
    ///     }
    /// }
    ///
    /// let aabb = AABB::empty();
    /// let something = Something;
    /// let aabb1 = aabb.union_bounded(&something);
    ///
    /// let center = something.aabb().center();
    /// assert!(aabb1.contains(&center));
    /// ```
    ///
    /// [`AABB`]: struct.AABB.html
    /// [`Bounded`]: trait.Bounded.html
    ///
    pub fn union_bounded<T: Bounded>(&self, other: &T) -> AABB {
        self.union(&other.aabb())
    }

    /// Returns the size of this [`AABB`] in all three dimensions.
    ///
    /// # Examples
    /// ```
    /// use bvh::aabb::AABB;
    /// use bvh::nalgebra::Point3;
    ///
    /// let aabb = AABB::with_bounds(Point3::new(-1.0,-1.0,-1.0), Point3::new(1.0,1.0,1.0));
    /// let size = aabb.size();
    /// assert!(size.x == 2.0 && size.y == 2.0 && size.z == 2.0);
    /// ```
    ///
    /// [`AABB`]: struct.AABB.html
    ///
    pub fn size(&self) -> Vector3<f32> {
        self.max - self.min
    }

    /// Returns the center [`Point3`] of the [`AABB`].
    ///
    /// # Examples
    /// ```
    /// use bvh::aabb::AABB;
    /// use bvh::nalgebra::Point3;
    ///
    /// let min = Point3::new(41.0,41.0,41.0);
    /// let max = Point3::new(43.0,43.0,43.0);
    ///
    /// let aabb = AABB::with_bounds(min, max);
    /// let center = aabb.center();
    /// assert!(center.x == 42.0 && center.y == 42.0 && center.z == 42.0);
    /// ```
    ///
    /// [`AABB`]: struct.AABB.html
    /// [`Point3`]: http://nalgebra.org/doc/nalgebra/struct.Point3.html
    ///
    pub fn center(&self) -> Point3<f32> {
        self.min + (self.size() / 2.0)
    }

    /// Returns the total surface area of this [`AABB`].
    ///
    /// # Examples
    /// ```
    /// use bvh::aabb::AABB;
    /// use bvh::nalgebra::Point3;
    ///
    /// let min = Point3::new(41.0,41.0,41.0);
    /// let max = Point3::new(43.0,43.0,43.0);
    ///
    /// let aabb = AABB::with_bounds(min, max);
    /// let surface_area = aabb.surface_area();
    /// assert!(surface_area == 24.0);
    /// ```
    ///
    /// [`AABB`]: struct.AABB.html
    ///
    pub fn surface_area(&self) -> f32 {
        let size = self.size();
        2.0 * (size.x * size.y + size.x * size.z + size.y * size.z)
    }

    /// Returns the volume of this [`AABB`].
    ///
    /// # Examples
    /// ```
    /// use bvh::aabb::AABB;
    /// use bvh::nalgebra::Point3;
    ///
    /// let min = Point3::new(41.0,41.0,41.0);
    /// let max = Point3::new(43.0,43.0,43.0);
    ///
    /// let aabb = AABB::with_bounds(min, max);
    /// let volume = aabb.volume();
    /// assert!(volume == 8.0);
    /// ```
    ///
    /// [`AABB`]: struct.AABB.html
    ///
    pub fn volume(&self) -> f32 {
        let size = self.size();
        size.x * size.y * size.z
    }

    /// Returns the axis along which the `AABB` is stretched the most.
    pub fn largest_axis(&self) -> usize {
        let size = self.size();
        if size.x > size.y && size.x > size.z {
            X_AXIS
        } else if size.y > size.z {
            Y_AXIS
        } else {
            Z_AXIS
        }
    }
}

/// Default instance for [`AABB`]s. Returns an [`AABB`] which is [`empty()`].
///
/// [`AABB`]: struct.AABB.html
/// [`empty()`]: #method.empty
///
impl Default for AABB {
    fn default() -> AABB {
        AABB::empty()
    }
}

/// Make [`AABB`]s indexable. `aabb[0]` gives a reference to the minimum bound.
/// All other indices return a reference to the maximum bound.
///
/// # Examples
/// ```
/// use bvh::aabb::AABB;
/// use bvh::nalgebra::Point3;
///
/// let min = Point3::new(3.0,4.0,5.0);
/// let max = Point3::new(123.0,123.0,123.0);
///
/// let aabb = AABB::with_bounds(min, max);
/// assert_eq!(aabb[0], min);
/// assert_eq!(aabb[1], max);
/// ```
///
/// [`AABB`]: struct.AABB.html
///
impl Index<usize> for AABB {
    type Output = Point3<f32>;

    fn index(&self, index: usize) -> &Point3<f32> {
        if index == 0 { &self.min } else { &self.max }
    }
}

/// Implementation of [`Bounded`] for [`Point3`].
///
/// # Examples
/// ```
/// use bvh::aabb::{AABB, Bounded};
/// use bvh::nalgebra::Point3;
///
/// let point = Point3::new(3.0,4.0,5.0);
///
/// let aabb = point.aabb();
/// assert!(aabb.contains(&point));
/// ```
///
/// [`Bounded`]: trait.Bounded.html
/// [`Point3`]: http://nalgebra.org/doc/nalgebra/struct.Point3.html
///
impl Bounded for Point3<f32> {
    fn aabb(&self) -> AABB {
        AABB::with_bounds(*self, *self)
    }
}

#[cfg(test)]
mod tests {
    use aabb::{AABB, Bounded};
    use nalgebra::{Point3, Vector3};

    const EPSILON: f32 = 0.00001;

    type TupleVec = (f32, f32, f32);

    fn to_point(tpl: &TupleVec) -> Point3<f32> {
        Point3::new(tpl.0, tpl.1, tpl.2)
    }

    fn to_vector(tpl: &TupleVec) -> Vector3<f32> {
        Vector3::new(tpl.0, tpl.1, tpl.2)
    }

    /// Test whether an empty `AABB` does not contains anything.
    quickcheck!{
        fn test_empty_contains_nothing(tpl: TupleVec) -> bool {
            // Define a random Point
            let p = to_point(&tpl);

            // Create an empty AABB
            let aabb = AABB::empty();

            // It should not contain anything
            !aabb.contains(&p)
        }
    }

    /// Test whether a default `AABB` is empty.
    quickcheck!{
        fn test_default_is_empty(tpl: TupleVec) -> bool {
            // Define a random Point
            let p = to_point(&tpl);

            // Create a default AABB
            let aabb: AABB = Default::default();

            // It should not contain anything
            !aabb.contains(&p)
        }
    }

    /// Test whether an `AABB` always contains its center.
    quickcheck!{
        fn test_aabb_contains_center(a: TupleVec, b: TupleVec) -> bool {
            // Define two points which will be the corners of the `AABB`
            let p1 = to_point(&a);
            let p2 = to_point(&b);

            // Span the `AABB`
            let aabb = AABB::empty().grow(&p1).union_bounded(&p2);

            // Its center should be inside the `AABB`
            aabb.contains(&aabb.center())
        }
    }

    /// Test whether the union of two point-sets contains all the points.
    quickcheck!{
        fn test_join_two_aabbs(a: (TupleVec, TupleVec, TupleVec, TupleVec, TupleVec),
                               b: (TupleVec, TupleVec, TupleVec, TupleVec, TupleVec))
                               -> bool {
            // Define an array of ten points
            let points = [a.0, a.1, a.2, a.3, a.4, b.0, b.1, b.2, b.3, b.4];

            // Convert these points to `Point3`
            let points = points.iter().map(to_point).collect::<Vec<Point3<f32>>>();

            // Create two `AABB`s. One spanned the first five points,
            // the other by the last five points
            let aabb1 = points.iter().take(5).fold(AABB::empty(), |aabb, point| aabb.grow(&point));
            let aabb2 = points.iter().skip(5).fold(AABB::empty(), |aabb, point| aabb.grow(&point));

            // The `AABB`s should contain the points by which they are spanned
            let aabb1_contains_init_five = points.iter()
                .take(5)
                .fold(true, |b, point| b && aabb1.contains(&point));
            let aabb2_contains_last_five = points.iter()
                .skip(5)
                .fold(true, |b, point| b && aabb2.contains(&point));

            // Build the union of the two `AABB`s
            let aabbu = aabb1.union(&aabb2);

            // The union should contain all points
            let aabbu_contains_all = points.iter()
                .fold(true, |b, point| b && aabbu.contains(&point));

            // Return the three properties
            aabb1_contains_init_five && aabb2_contains_last_five && aabbu_contains_all
        }
    }
}

fn intersects_triangle(ray: &Ray, triangle: &(Vector3<f32>, Vector3<f32>, Vector3<f32>)) -> bool {
    const EPSILON: f32 = 0.00001;

    let a_to_b = b - a;
    let a_to_c = c - a;

    // Begin calculating determinant - also used to calculate u parameter
    // u_vec lies in view plane
    // |u_vec| = |a_to_c|*sin(a_to_c, dir) := length of a_to_c in view_plane
    let u_vec = ray.direction.cross(a_to_c);

    // If determinant is near zero, ray lies in plane of triangle
    // The determinant corresponds to the parallelepiped volume:
    // det = 0 => [dir, a_to_b, a_to_c] not linearly independant
    let det = a_to_b.dot(u_vec);

    // Only testing positive bound, thus enabling backface culling
    // If backface culling is not desired write:
    // det < 0.00001 && det > -0.00001
    if det < EPSILON {
        return false;
    }

    let inv_det = 1.0 / det;

    // Vector from point a to ray origin
    let a_to_origin = ray.origin - a;

    // Calculate u parameter
    let u = a_to_origin.dot(u_vec) * inv_det;

    // Test bounds: u < 0 || u > 1 => outside of triangle
    if u < 0.0 || u > 1.0 {
        return false;
    }

    // Prepare to test v parameter
    let v_vec = a_to_origin.cross(a_to_b);

    // Calculate v parameter and test bound
    let v = ray.direction.dot(v_vec) * inv_det;
    // The intersection lies outside of the triangle
    if v < 0.0 || u + v > 1.0 {
        return false;
    }

<<<<<<< HEAD
    let dist = a_to_c.dot(v_vec) * inv_det;
    dist > EPSILON
=======
    /// Test whether some points relative to the center of an AABB are classified correctly.
    quickcheck!{
        fn test_points_relative_to_center_and_size(a: TupleVec, b: TupleVec) -> bool {
            // Generate some nonempty AABB
            let aabb = AABB::empty()
                .grow(&to_point(&a))
                .grow(&to_point(&b));

            // Get its size and center
            let size = aabb.size();
            let size_half = size / 2.0;
            let center = aabb.center();

            // Compute the min and the max corners of the AABB by hand
            let inside_ppp = center + size_half;
            let inside_mmm = center - size_half;

            // Generate two points which are outside the AABB
            let outside_ppp = inside_ppp + Vector3::new(0.1, 0.1, 0.1);
            let outside_mmm = inside_mmm - Vector3::new(0.1, 0.1, 0.1);

            assert!(aabb.approx_contains_eps(&inside_ppp, EPSILON));
            assert!(aabb.approx_contains_eps(&inside_mmm, EPSILON));
            assert!(!aabb.contains(&outside_ppp));
            assert!(!aabb.contains(&outside_mmm));

            true
        }
    }

    /// Test whether the surface of a nonempty AABB is always positive.
    quickcheck!{
        fn test_surface_always_positive(a: TupleVec, b: TupleVec) -> bool {
            let aabb = AABB::empty()
                .grow(&to_point(&a))
                .grow(&to_point(&b));
            aabb.surface_area() >= 0.0
        }
    }

    /// Compute and compare the surface area of an AABB by hand.
    quickcheck!{
        fn test_surface_area_cube(pos: TupleVec, size: f32) -> bool {
            // Generate some non-empty AABB
            let pos = to_point(&pos);
            let size_vec = Vector3::new(size, size, size);
            let aabb = AABB::with_bounds(pos, pos + size_vec);

            // Check its surface area
            let area_a = aabb.surface_area();
            let area_b = 6.0 * size * size;
            (1.0 - (area_a / area_b)).abs() < EPSILON
        }
    }

    /// Test whether the volume of a nonempty AABB is always positive.
    quickcheck!{
        fn test_volume_always_positive(a: TupleVec, b: TupleVec) -> bool {
            let aabb = AABB::empty()
                .grow(&to_point(&a))
                .grow(&to_point(&b));
            aabb.volume() >= 0.0
        }
    }

    /// Compute and compare the volume of an AABB by hand.
    quickcheck!{
        fn test_volume_by_hand(pos: TupleVec, size: TupleVec) -> bool {
            // Generate some non-empty AABB
            let pos = to_point(&pos);
            let size = to_vector(&size);
            let aabb = pos.aabb().grow(&(pos + size));

            // Check its volume
            let volume_a = aabb.volume();
            let volume_b = (size.x * size.y * size.z).abs();
            (1.0 - (volume_a / volume_b)).abs() < EPSILON
        }
    }

    /// Test whether generating an `AABB` from the min and max bounds yields the same `AABB`.
    quickcheck!{
        fn test_create_aabb_from_indexable(a: TupleVec, b: TupleVec, p: TupleVec) -> bool {
            // Create a random point
            let point = to_point(&p);

            // Create a random AABB
            let aabb = AABB::empty()
                .grow(&to_point(&a))
                .grow(&to_point(&b));

            // Create an AABB by using the index-access method
            let aabb_by_index = AABB::with_bounds(aabb[0], aabb[1]);

            // The AABBs should be the same
            aabb.contains(&point) == aabb_by_index.contains(&point)
        }
    }
>>>>>>> a0d10994
}<|MERGE_RESOLUTION|>--- conflicted
+++ resolved
@@ -517,58 +517,7 @@
             aabb1_contains_init_five && aabb2_contains_last_five && aabbu_contains_all
         }
     }
-}
-
-fn intersects_triangle(ray: &Ray, triangle: &(Vector3<f32>, Vector3<f32>, Vector3<f32>)) -> bool {
-    const EPSILON: f32 = 0.00001;
-
-    let a_to_b = b - a;
-    let a_to_c = c - a;
-
-    // Begin calculating determinant - also used to calculate u parameter
-    // u_vec lies in view plane
-    // |u_vec| = |a_to_c|*sin(a_to_c, dir) := length of a_to_c in view_plane
-    let u_vec = ray.direction.cross(a_to_c);
-
-    // If determinant is near zero, ray lies in plane of triangle
-    // The determinant corresponds to the parallelepiped volume:
-    // det = 0 => [dir, a_to_b, a_to_c] not linearly independant
-    let det = a_to_b.dot(u_vec);
-
-    // Only testing positive bound, thus enabling backface culling
-    // If backface culling is not desired write:
-    // det < 0.00001 && det > -0.00001
-    if det < EPSILON {
-        return false;
-    }
-
-    let inv_det = 1.0 / det;
-
-    // Vector from point a to ray origin
-    let a_to_origin = ray.origin - a;
-
-    // Calculate u parameter
-    let u = a_to_origin.dot(u_vec) * inv_det;
-
-    // Test bounds: u < 0 || u > 1 => outside of triangle
-    if u < 0.0 || u > 1.0 {
-        return false;
-    }
-
-    // Prepare to test v parameter
-    let v_vec = a_to_origin.cross(a_to_b);
-
-    // Calculate v parameter and test bound
-    let v = ray.direction.dot(v_vec) * inv_det;
-    // The intersection lies outside of the triangle
-    if v < 0.0 || u + v > 1.0 {
-        return false;
-    }
-
-<<<<<<< HEAD
-    let dist = a_to_c.dot(v_vec) * inv_det;
-    dist > EPSILON
-=======
+
     /// Test whether some points relative to the center of an AABB are classified correctly.
     quickcheck!{
         fn test_points_relative_to_center_and_size(a: TupleVec, b: TupleVec) -> bool {
@@ -667,5 +616,4 @@
             aabb.contains(&point) == aabb_by_index.contains(&point)
         }
     }
->>>>>>> a0d10994
 }